/*
 * This file is part of the Symfony package.
 *
 * (c) Fabien Potencier <fabien@symfony.com>
 *
 * For the full copyright and license information, please view the LICENSE
 * file that was distributed with this source code.
 */

'use strict';

const path = require('path');
const fs = require('fs');

/**
 * @param {RuntimeConfig} runtimeConfig
 * @return {void}
 */
function validateRuntimeConfig(runtimeConfig) {
    // if you're using the encore executable, these things should never happen
    if (null === runtimeConfig.context) {
        throw new Error('RuntimeConfig.context must be set.');
    }

    if (null === runtimeConfig.babelRcFileExists) {
        throw new Error('RuntimeConfig.babelRcFileExists must be set.');
    }
}

class WebpackConfig {
    constructor(runtimeConfig) {
        validateRuntimeConfig(runtimeConfig);
        this.runtimeConfig = runtimeConfig;
        this.outputPath = null;
        this.publicPath = null;
        this.manifestKeyPrefix = null;
        this.entries = new Map();
        this.styleEntries = new Map();
        this.plugins = [];
        this.useVersioning = false;
        this.useSourceMaps = false;
        this.usePostCssLoader = false;
        this.useSassLoader = false;
        this.sassOptions = {
            resolve_url_loader: true
        };
        this.useLessLoader = false;
        this.cleanupOutput = false;
        this.sharedCommonsEntryName = null;
        this.providedVariables = {};
        this.babelConfigurationCallback = function() {};
        this.useReact = false;
        this.loaders = [];
    }

    getContext() {
        return this.runtimeConfig.context;
    }

    doesBabelRcFileExist() {
        return this.runtimeConfig.babelRcFileExists;
    }

    setOutputPath(outputPath) {
        if (!path.isAbsolute(outputPath)) {
            outputPath = path.resolve(this.getContext(), outputPath);
        }

        if (!fs.existsSync(outputPath)) {
            // for safety, we won't recursively create directories
            // this might be a sign that the user has specified
            // an incorrect path
            if (!fs.existsSync(path.dirname(outputPath))) {
                throw new Error(`outputPath directory does not exist: ${outputPath}. Please check the path you're passing to setOutputPath() or create this directory`);
            }

            fs.mkdirSync(outputPath);
        }

        this.outputPath = outputPath;
    }

    setPublicPath(publicPath) {
        /*
         * Do not allow absolute URLs *and* the webpackDevServer
         * to be used at the same time. The webpackDevServer basically
         * provides the publicPath (and so in those cases, publicPath)
         * is simply used as the default manifestKeyPrefix.
         */
        if (publicPath.includes('://')) {
            if (this.useDevServer()) {
                throw new Error('You cannot pass an absolute URL to setPublicPath() and use the dev-server at the same time. Try using Encore.isProduction() to only configure your absolute publicPath for production.');
            }
        } else {
            if (publicPath.indexOf('/') !== 0) {
                // technically, not starting with "/" is legal, but not
                // what you want in most cases. Let's not let the user make
                // a mistake (and we can always change this later).
                throw new Error('The value passed to setPublicPath() must start with "/" or be a full URL (http://...)');
            }
        }

        // guarantee a single trailing slash
        publicPath = publicPath.replace(/\/$/,'');
        publicPath = publicPath + '/';

        this.publicPath = publicPath;
    }

    setManifestKeyPrefix(manifestKeyPrefix) {
        // guarantee a single trailing slash, except for blank strings
        if (manifestKeyPrefix !== '') {
            manifestKeyPrefix = manifestKeyPrefix.replace(/\/$/, '');
            manifestKeyPrefix = manifestKeyPrefix + '/';
        }

        this.manifestKeyPrefix = manifestKeyPrefix;
    }

    /**
     * Returns the value that should be used as the publicPath,
     * which can be overridden by enabling the webpackDevServer
     *
     * @returns {string}
     */
    getRealPublicPath() {
        // if we're using webpack-dev-server, use it & add the publicPath
        if (this.useDevServer()) {
            // avoid 2 middle slashes
            return this.runtimeConfig.devServerUrl.replace(/\/$/,'') + this.publicPath;
        }

        return this.publicPath;
    }

    addEntry(name, src) {
        if (this.entries.has(name)) {
            throw new Error(`Duplicate name "${name}" passed to addEntry(): entries must be unique.`);
        }

        // also check for styleEntries duplicates
        if (this.styleEntries.has(name)) {
            throw new Error(`The "${name}" passed to addEntry conflicts with a name passed to addStyleEntry(). The entry names between addEntry() and addStyleEntry() must be unique.`);
        }

        this.entries.set(name, src);
    }

    addStyleEntry(name, src) {
        if (this.styleEntries.has(name)) {
            throw new Error(`Duplicate name "${name}" passed to addStyleEntry(): entries must be unique.`);
        }

        // also check for entries duplicates
        if (this.entries.has(name)) {
            throw new Error(`The "${name}" passed to addStyleEntry() conflicts with a name passed to addEntry(). The entry names between addEntry() and addStyleEntry() must be unique.`);
        }

        this.styleEntries.set(name, src);
    }

<<<<<<< HEAD
    addPlugin(plugin) {
        this.plugins.push(plugin);
=======
    addLoader(loader) {
        this.loaders.push(loader);
>>>>>>> db980b40
    }

    enableVersioning(enabled = true) {
        this.useVersioning = enabled;
    }

    enableSourceMaps(enabled = true) {
        this.useSourceMaps = enabled;
    }

    configureBabel(callback) {
        if (typeof callback !== 'function') {
            throw new Error('Argument 1 to configureBabel() must be a callback function.');
        }

        if (this.doesBabelRcFileExist()) {
            throw new Error('configureBabel() cannot be called because your app has a .babelrc file. Either put all of your Babel configuration in that file, or delete it and use this function.');
        }

        this.babelConfigurationCallback = callback;
    }

    createSharedEntry(name, files) {
        // don't allow to call this twice
        if (this.sharedCommonsEntryName) {
            throw new Error('createSharedEntry() cannot be called multiple times: you can only create *one* shared entry.');
        }

        this.sharedCommonsEntryName = name;

        this.addEntry(name, files);
    }

    enablePostCssLoader() {
        this.usePostCssLoader = true;
    }

    enableSassLoader(options = {}) {
        this.useSassLoader = true;

        for (const optionKey of Object.keys(options)) {
            if (!(optionKey in this.sassOptions)) {
                throw new Error(`Invalid option "${optionKey}" passed to enableSassLoader(). Valid keys are ${Object.keys(this.sassOptions).join(', ')}`);
            }

            this.sassOptions[optionKey] = options[optionKey];
        }
    }

    enableLessLoader() {
        this.useLessLoader = true;
    }

    enableReactPreset() {
        this.useReact = true;
    }

    cleanupOutputBeforeBuild() {
        this.cleanupOutput = true;
    }

    autoProvideVariables(variables) {
        // do a few sanity checks, so we can give better user errors
        if (typeof variables === 'string' || Array.isArray(variables)) {
            throw new Error('Invalid argument passed to autoProvideVariables: you must pass an object map - e.g. { $: "jquery" }');
        }

        // merge new variables into the object
        this.providedVariables = Object.assign(
            {},
            this.providedVariables,
            variables
        );
    }

    autoProvidejQuery() {
        this.autoProvideVariables({
            $: 'jquery',
            jQuery: 'jquery',
            'window.jQuery': 'jquery'
        });
    }

    useDevServer() {
        return this.runtimeConfig.useDevServer;
    }

    useDevServerInHttps() {
        return this.runtimeConfig.devServerHttps;
    }

    useHotModuleReplacementPlugin() {
        return this.runtimeConfig.useHotModuleReplacement;
    }

    isProduction() {
        return this.runtimeConfig.environment === 'production';
    }
}

module.exports = WebpackConfig;<|MERGE_RESOLUTION|>--- conflicted
+++ resolved
@@ -159,13 +159,12 @@
         this.styleEntries.set(name, src);
     }
 
-<<<<<<< HEAD
     addPlugin(plugin) {
         this.plugins.push(plugin);
-=======
+    }
+
     addLoader(loader) {
         this.loaders.push(loader);
->>>>>>> db980b40
     }
 
     enableVersioning(enabled = true) {
